import os
import sys
from itertools import product
from typing import Optional, List, Tuple

import numpy as np
np.set_printoptions(threshold=sys.maxsize)
from mpmath import mp
mp.prec = 256
try:
    from flint import acb_mat, ctx
    ctx.prec = 256
    FLINT_INSTALLED = True
except ImportError:
    print("Warning: flint not installed. Using mpmath instead.")
    FLINT_INSTALLED = False

import gymnasium as gym
from gymnasium import spaces
import pygame
import pygame.gfxdraw

from src.env.grid.utils import txt_to_grid

class GridEnv(gym.Env):
    '''
    Grid environment 
    '''
    metadata = {
        "render_modes": ["human", "rgb_array"],
        "render_fps": 100000,
        "obs_modes": ["xy", "pixels", "both", "grid", "both-grid"],
    }

    def __init__(
            self,
            path,
            render_mode: str = None, 
            use_target: bool = True,
            eig: Optional[Tuple] = None,
            render_fps=None,
            obs_mode: str = None,
            calculate_eig: bool = True,
            window_size: int = 64,
            env_name: str = "GridRoom-16",
        ):
        self.grid = txt_to_grid(path)
        self.height = self.grid.shape[0]
        self.width = self.grid.shape[1]
        self.window_size = window_size   # Size of the PyGame window
        self.use_target = use_target
        self.env_name = env_name

        if not render_fps is None:
            self.metadata["render_fps"] = render_fps

        # Set the render mode
        if render_mode is None:
            render_mode ="rgb_array"
        assert render_mode in self.metadata["render_modes"], (
            f"render_mode must be one of {self.metadata['render_modes']}, but is {render_mode}"
        )
        self.render_mode = render_mode

        # Set the observation mode
        if obs_mode is None:
            obs_mode = "xy"
        assert obs_mode in self.metadata["obs_modes"], (
            f"obs_mode must be one of {self.metadata['obs_modes']}, but is {obs_mode}"
        )
        self.obs_mode = obs_mode

        # Create numpy array with empty grid
        self.grid_array = 255 * self.grid[:,:,np.newaxis].repeat(3, axis=2)   # Create empty grid
        self.grid_array += 110 * (1-self.grid[:,:,np.newaxis]).repeat(3, axis=2)   # Fill grid with walls
        self.grid_array = self.grid_array.astype(np.uint8)

        # Observations are dictionaries with the agent's and the target's location.
        # Each location is encoded as an element of {0, ..., height}x{0, ..., width}, 
        # i.e. MultiDiscrete([height, width]).
        obs_dict = {}
        if self.obs_mode in ["xy", "both", "both-grid"]:
            obs_dict["xy_agent"] = spaces.MultiDiscrete([self.height, self.width])
            if self.use_target:
                obs_dict["xy_target"] = spaces.MultiDiscrete([self.height, self.width])
        
        if self.obs_mode in ["pixels", "both"]:
            obs_dict["pixels"] = spaces.Box(
                low=0, high=255, shape=(self.window_size, self.window_size, 3), dtype=np.uint8)
            
        if self.obs_mode in ["grid", "both-grid"]:
            obs_dict["grid"] = spaces.Box(
                low=0, high=255, shape=(self.height, self.width, 3), dtype=np.uint8)

        self.observation_space = spaces.Dict(obs_dict)

        # We have 4 actions, corresponding to "right", "up", "left", "down"
        self.action_space = spaces.Discrete(4)

        """
        The following dictionary maps abstract actions from `self.action_space` to 
        the direction we will walk in if that action is taken.
        I.e. 0 corresponds to "right", 1 to "up" etc.   # TODO: Check if this is correct
        """
        self._action_to_direction = {
            0: np.array([1, 0]),
            1: np.array([0, 1]),
            2: np.array([-1, 0]),
            3: np.array([0, -1]),
        }

        """
        If human-rendering is used, `self.window` will be a reference
        to the window that we draw to. `self.clock` will be a clock that is used
        to ensure that the environment is rendered at the correct framerate in
        human-mode. They will remain `None` until human-mode is used for the
        first time.
        """
        self.window = None
        self.clock = None        

        # Create a state index dictionary
        self._states = np.argwhere(self.grid) #.astype(np.float32)
        self.n_states = self._states.shape[0]
        self._state_indices = {}
        for i, pos in enumerate(self._states):
            self._state_indices[tuple(pos)] = i

        # Compute the dynamics matrix
        self._dyn_mat = self._maze_to_uniform_policy_dynamics()

        # Compute the eigenvectors and eigenvalues of the dynamics matrix
        if eig is None:
            if calculate_eig:
                path_eig = f'./src/env/grid/eigval/{self.env_name}.npz'
                self._eigval, self._eigvec = self._compute_eigenvectors()
<<<<<<< HEAD
                import pdb;
                pdb.set_trace()
                self.save_eigenpairs(f'./src/env/grid/eigval/GridRoom-16.npz') #{self.env_name}
=======
                self.save_eigenpairs(path_eig)
>>>>>>> 79425f4f
            else:
                self._eigval = None
                self._eigvec = None
        else:
            self._eigval, _eigvec = eig
            self._eigvec = _eigvec.astype(np.float32)

    def _get_obs(self) -> dict:
        '''Return the current observation as a dictionary.'''
        obs_dict = {}
        if self.obs_mode in ["xy", "both", "both-grid"]:
            obs_dict["xy_agent"] = self._agent_location
            if self.use_target:
                obs_dict["xy_target"] = self._target_location
        
        if self.obs_mode in ["pixels", "both"]:
            self._canvas = self._create_canvas()
            obs_dict["pixels"] = self._render_frame(
                render_mode="rgb_array", canvas=self._canvas).astype(np.uint8).clip(0,255)    

        if self.obs_mode in ["grid", "both-grid"]:
            grid_obs = self._create_grid_representation()
            obs_dict["grid"] = grid_obs

        return obs_dict
    
    def _get_info(self):
        info = {}
        if self.use_target:
            info["distance"] = np.linalg.norm(self._agent_location - self._target_location, ord=1)
        return info
    
    def _on_grid(self, location: np.ndarray) -> bool:
        return self.grid[location[0], location[1]]

    def reset(
        self,
        *,
        seed: Optional[int] = None,
        options: Optional[dict] = None,
    ):
        super().reset(seed=seed)

        # Choose the agent's location uniformly at random
        agent_location_id = self.np_random.integers(0, self.n_states, size=1, dtype=int)
        self._agent_location = self._states[agent_location_id].flatten()
        self._canvas = None
        
        # We will sample the target's location randomly until it does not coincide with the agent's location
        target_location_id = self.np_random.integers(0, self.n_states-1, size=1, dtype=int)
        if target_location_id < agent_location_id:
            self._target_location = self._states[target_location_id].flatten()
        else:
            self._target_location = self._states[target_location_id+1].flatten()

        observation = self._get_obs()
        info = self._get_info()

        if self.render_mode == "human":
            self._render_frame(
                render_mode=self.render_mode, 
                canvas=self._canvas
            )

        return observation, info

    def step(self, action):
        # Map the action (element of {0,1,2,3}) to the direction we walk in
        direction = self._action_to_direction[action]
        # We use `np.clip` to make sure we don't leave the grid
        agent_location_new = self._agent_location + direction
        agent_location_new[0] = np.clip(agent_location_new[0], 0, self.height - 1)
        agent_location_new[1] = np.clip(agent_location_new[1], 0, self.width - 1)

        # Update agent location if new location is empty
        if self.grid[agent_location_new[0], agent_location_new[1]]:
            self._agent_location = agent_location_new

        # An episode is done iff the agent has reached the target
        terminated = False
        if self.use_target:
            terminated = np.array_equal(self._agent_location, self._target_location)

        reward = 1 if terminated else 0  # Binary sparse rewards
        observation = self._get_obs()
        info = self._get_info()

        if self.render_mode == "human":
            self._render_frame(
                render_mode=self.render_mode, 
                canvas=self._canvas
            )

        truncated = False

        return observation, reward, terminated, truncated, info

    def render(self):
        if self.render_mode == "rgb_array":
            return self._render_frame(
                render_mode=self.render_mode, 
                canvas=self._canvas
            )
        
    def _create_grid_representation(self, agent_location=None, target_location=None):
        # Get empty grid representation
        grid_obs = self.grid_array.copy()

        # Fill grid representation with the agent
        if agent_location is None:
            agent_location = self._agent_location
        grid_obs[agent_location[0], agent_location[1]] = [0, 0, 255]

        # Fill grid representation with the target
        if self.use_target:
            if target_location is None:
                target_location = self._target_location
            grid_obs[target_location[0], target_location[1]] = [255, 0, 0]
        
        return grid_obs

    def _create_canvas(self, agent_location=None, target_location=None, use_target=None, grid_width=1):
        canvas = pygame.Surface((self.window_size, self.window_size))
        canvas.fill((255, 255, 255))
        pix_square_sizes = np.array([
            float(self.window_size) / float(self.height),
            float(self.window_size) / float(self.width),
        ])  # The size of a single grid square in pixels

        # First we draw the target
        if use_target is None:
            use_target = self.use_target
        if use_target:
            if target_location is None:
                target_location = self._target_location
            pygame.draw.rect(
                canvas,
                (255, 0, 0),
                pygame.Rect(
                    (pix_square_sizes * target_location.astype(float) + grid_width)[::-1],
                    pix_square_sizes[::-1],
                ),
            )

        # Now we draw the agent
        if agent_location is None:
            agent_location = self._agent_location
        pygame.draw.circle(
            canvas,
            (0, 0, 255),
            ((agent_location.astype(float) + grid_width/2) * pix_square_sizes + grid_width/2)[::-1],
            1*min(pix_square_sizes) / 2,
        )

        # Now we draw the walls
        for i, j in product(range(self.height), range(self.width)):
            if not self.grid[i,j]:
                rect_points = [
                    (pix_square_sizes * np.array([i, j]).astype(float) + grid_width * np.array([1,1])/2)[::-1],
                    (pix_square_sizes * np.array([i + 1, j]).astype(float) + grid_width * np.array([1,1])/2)[::-1],
                    (pix_square_sizes * np.array([i + 1, j + 1]).astype(float) + grid_width * np.array([1,1])/2)[::-1],
                    (pix_square_sizes * np.array([i, j + 1]).astype(float) + grid_width * np.array([1,1])/2)[::-1],
                ]
                pygame.gfxdraw.filled_polygon(canvas, rect_points, (110, 110, 110))
                # canvas.fill(
                #     (110, 110, 110),
                #     pygame.Rect(
                #         (pix_square_sizes * np.array([i,j]).astype(float) + grid_width)[::-1],
                #         (pix_square_sizes)[::-1],
                #     ).inflate(4*grid_width/5, 4*grid_width/5),
                # )
                # pygame.draw.rect(
                #     canvas,
                #     (110, 110, 110),
                #     pygame.Rect(
                #         (pix_square_sizes * np.array([i,j]).astype(float) + grid_width)[::-1],
                #         (pix_square_sizes)[::-1],
                #     ),
                #     width=0,
                # )

        # Finally, add some gridlines
        if not self.obs_mode in ["pixels", "both"]:
            for x in range(self.height + 1):
                pygame.draw.line(
                    canvas,
                    0,
                    (0, pix_square_sizes[0] * x),
                    (self.window_size, pix_square_sizes[0] * x),
                    width=grid_width,
                )

            for x in range(self.width + 1):
                pygame.draw.line(
                    canvas,
                    0,
                    (pix_square_sizes[1] * x, 0),
                    (pix_square_sizes[1] * x, self.window_size),
                    width=grid_width,
                )

        return canvas

    def _render_frame(self, render_mode, canvas=None):   # TODO: consider non-square grids
        if render_mode == "human":
            if self.window is None:
                pygame.init()
                pygame.display.init()
                self.window = pygame.display.set_mode((self.window_size, self.window_size))

            if self.clock is None:
                self.clock = pygame.time.Clock()

        if canvas is None:
            canvas = self._create_canvas()

        if render_mode == "human":
            # The following line copies our drawings from `canvas` to the visible window
            self.window.blit(canvas, canvas.get_rect())
            pygame.event.pump()
            pygame.display.update()

            # We need to ensure that human-rendering occurs at the predefined framerate.
            # The following line will automatically add a delay to keep the framerate stable.
            self.clock.tick(self.metadata["render_fps"])

        else:  # rgb_array
            return np.transpose(
                np.array(pygame.surfarray.pixels3d(canvas)), axes=(1, 0, 2)
            )

    def close(self):
        if self.window is not None:
            pygame.display.quit()
            pygame.quit()

    def _find_neighbors(self, row, col, state):
        if (row-1, col) in self._state_indices:
            state_up = self._state_indices[(row-1, col)]
        else:
            state_up = state
        
        if (row+1, col) in self._state_indices:
            state_down = self._state_indices[(row+1, col)]
        else:
            state_down = state
        
        if (row, col-1) in self._state_indices:
            state_left = self._state_indices[(row, col-1)]
        else:
            state_left = state
        
        if (row, col+1) in self._state_indices:
            state_right = self._state_indices[(row, col+1)]
        else:
            state_right = state
        return state_up, state_down, state_left, state_right

    def _maze_to_transition_tensor(self):
        '''Convert grid to transition tensor, assuming deterministic dynamics.'''
        n_actions = 4   # up, down, left, right
        n_states = self.n_states
        T = np.zeros([n_states, n_actions, n_states])   # Transition tensor (state, action, state')

        # Fill transition tensor with probabilities of going from state to state' given action
        for (row, col), state in self._state_indices.items():
            state_up, state_down, state_left, state_right = \
                self._find_neighbors(row, col, state)
            
            # Fill transition tensor of visited neighbor states with 1 (deterministic)
            T[state, 0, state_up] = 1
            T[state, 1, state_down] = 1
            T[state, 2, state_left] = 1
            T[state, 3, state_right] = 1

        return T
    
    def _maze_to_uniform_policy_dynamics(self, policy=None):
        '''Convert grid to transition matrix, assuming uniform policy.'''
        
        # Initialize policy if not given
        if policy is None:
            n_actions = 4
            policy = np.ones([self.n_states, n_actions]) / n_actions
        
        # Obtain transition tensor
        T = self._maze_to_transition_tensor()

        # Obtain dynamics matrix from transition tensor and policy
        M = np.einsum('ijk,ij->ik', T, policy)   # Dynamics matrix (state, state')
        
        return M

    def _compute_eigenvectors(self) -> List[np.ndarray]:
        # if np.allclose(self._dyn_mat, self._dyn_mat.T):
        #     eig_function = 

        mp_mat = mp.matrix(self._dyn_mat.tolist())
        # Calculate eigenvectors
        if FLINT_INSTALLED:
            flint_mat = acb_mat(mp_mat)
            eigvals, eigvecs = flint_mat.eig(right=True, algorithm="approx")
            eigvals = np.array(eigvals).astype(np.clongdouble).real.flatten()   # real since we assume the dynamics matrix is symmetric
            eigvecs = np.array(eigvecs.tolist()).astype(np.clongdouble).real.astype(np.float32)
        else:
            eigvals, eigvecs = mp.eigsy(mp_mat)   # eigsy since we assume the dynamics matrix is symmetric
            eigvals = np.array(eigvals.tolist()).astype(np.longdouble).flatten()  
            eigvecs = np.array(eigvecs.tolist()).astype(np.float32)

        # Sort eigenvectors from largest to smallest eigenvalue, 
        # given that we are using the dynamics matrix instead of 
        # the successor representation matrix
        idx = np.flip((eigvals).argsort())   # TODO: consider negative eigenvalues
        eigvals = eigvals[idx]
        eigvecs = eigvecs[:,idx]

        # Normalize eigenvectors
        eigvecs = eigvecs / np.linalg.norm(eigvecs, axis=0, keepdims=True)

        # Obtain sign of first non-zero element of eigenvectors
        first_non_zero_id = np.argmax(eigvecs != 0, axis=0)
        
        # Choose directions of eigenvectors
        signs = np.sign(eigvecs[np.arange(eigvecs.shape[1]), first_non_zero_id])
        eigvecs = eigvecs * signs.reshape(1,-1)

        # Check if symmetric
        if np.allclose(self._dyn_mat, self._dyn_mat.T):
            print('Dynamics matrix is symmetric.')
        else:
            print('Dynamics matrix is not symmetric.')

        return eigvals, eigvecs
    
    def get_states(self):
        # Create dictionary with states
        state_dict = {}

        # Add xy location representation
        if self.obs_mode in ["xy", "both", "both-grid"]:
            state_dict["xy_agent"] = self._states
        
        # Add pixel representation
        if self.obs_mode in ["pixels", "both"]:
            frame_list = []
            for i in range(self.n_states):
                agent_location = self._states[i].flatten()
                frame = self._render_frame(
                    render_mode="rgb_array", 
                    canvas=self._create_canvas(agent_location=agent_location)
                )
                frame_list.append(frame)
            state_dict["pixels"] = np.stack(frame_list, axis=0)

        # Add grid representation
        if self.obs_mode in ["grid", "both-grid"]:
            grid_list = []
            for i in range(self.n_states):
                agent_location = self._states[i].flatten()
                grid_obs = self._create_grid_representation(agent_location=agent_location)
                grid_list.append(grid_obs)
            state_dict["grid"] = np.stack(grid_list, axis=0)
        return state_dict
    
    def get_eigenvectors(self):
        return self._eigvec
    
    def get_eigenvalues(self):
        return self._eigval

    def get_grid(self):
        return self.grid
    
    def round_eigenvalues(self, decimals=5):
        self._eigval = np.round(self._eigval, decimals=decimals).astype(np.float32)

    def save_eigenpairs(self, filename):
        # Create directory if it does not exist
        os.makedirs(os.path.dirname(filename), exist_ok=True)

        # Save eigenvalues and eigenvectors
        with open(filename, 'wb') as f:
            np.savez_compressed(f, eigval=self._eigval, eigvec=self._eigvec)
    <|MERGE_RESOLUTION|>--- conflicted
+++ resolved
@@ -134,13 +134,7 @@
             if calculate_eig:
                 path_eig = f'./src/env/grid/eigval/{self.env_name}.npz'
                 self._eigval, self._eigvec = self._compute_eigenvectors()
-<<<<<<< HEAD
-                import pdb;
-                pdb.set_trace()
-                self.save_eigenpairs(f'./src/env/grid/eigval/GridRoom-16.npz') #{self.env_name}
-=======
                 self.save_eigenpairs(path_eig)
->>>>>>> 79425f4f
             else:
                 self._eigval = None
                 self._eigvec = None
