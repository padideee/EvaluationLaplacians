--- conflicted
+++ resolved
@@ -175,9 +175,6 @@
     #         obs = jnp.array(obs, dtype=jnp.float32)
     #
     #     return steps
-<<<<<<< HEAD
-    def collect_ppo_experience(self, rollout_length=2048):
-=======
     def compute_novelty(self, phi, phi_buffer):
         if len(phi_buffer) == 0:
             return 1.0  # fully novel
@@ -185,7 +182,6 @@
         return jnp.mean(dists)
 
     def collect_ppo_experience(self, rollout_length=2048, encoder_func=None, params_encoder=None):
->>>>>>> 79425f4f
         obs = self.env.reset(seed=None)[0]['xy_agent']
         obs = jnp.array(obs, dtype=jnp.float32)
 
@@ -201,12 +197,6 @@
             next_obs = jnp.array(next_obs['xy_agent'], dtype=jnp.float32)
             done_or_trunc = done or truncated
 
-<<<<<<< HEAD
-            step = Step(
-                obs=obs,
-                action=action,
-                reward=reward,
-=======
             if encoder_func is not None and params_encoder is not None:
                 action, logp, value = self._get_action(self.params, obs[None, :])
                 action = int(action)
@@ -229,7 +219,6 @@
                 obs=obs,
                 action=action,
                 reward=reward + 0.1 * r_intrinsic,
->>>>>>> 79425f4f
                 value=value,
                 log_prob=logp,
                 next_obs=next_obs,
@@ -245,15 +234,9 @@
                 obs = self.env.reset(seed=None)[0]['xy_agent']
             else:
                 obs = next_obs
-<<<<<<< HEAD
 
             obs = jnp.array(obs, dtype=jnp.float32)
 
-=======
-
-            obs = jnp.array(obs, dtype=jnp.float32)
-
->>>>>>> 79425f4f
         return steps, episode_returns
 
     def update(self, rollout_data: RolloutData, epochs=4, batch_size=64):
